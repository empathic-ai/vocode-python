--- conflicted
+++ resolved
@@ -178,17 +178,6 @@
     ):
         self.conversation_state_manager = conversation_state_manager
 
-<<<<<<< HEAD
-    def start(self):
-        super().start()
-        if self.agent_config.initial_message is not None:
-            self.produce_interruptible_agent_response_event_nonblocking(
-                AgentResponseMessage(message=self.agent_config.initial_message, message_id="initial_message"),
-                is_interruptible=False,
-            )
-
-=======
->>>>>>> 88956796
     def set_interruptible_event_factory(self, factory: InterruptibleEventFactory):
         self.interruptible_event_factory = factory
 
